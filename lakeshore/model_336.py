--- conflicted
+++ resolved
@@ -25,10 +25,10 @@
 Model336Interface = Interface
 Model336CurveHeader = CurveHeader
 Model336AlarmSettings = AlarmSettings
+Model336DisplayFields = DisplayFields
+Model336DisplayFieldsSize = DisplayFieldsSize
 Model336StandardEventRegister = StandardEventRegister
 Model336OperationEvent = OperationEvent
-Model336DisplayFields = DisplayFields
-Model336DisplayFieldsSize = DisplayFieldsSize
 
 
 class Model336InputChannel(IntEnum):
@@ -279,16 +279,7 @@
         "sensor_units_overrange"
     ]
 
-<<<<<<< HEAD
-    def __init__(self,
-                 invalid_reading,
-                 temp_underrange,
-                 temp_overrange,
-                 sensor_units_zero,
-                 sensor_units_overrange):
-=======
     def __init__(self, invalid_reading, temp_underrange, temp_overrange, sensor_units_zero, sensor_units_overrange):
->>>>>>> eee9b587
         self.invalid_reading = invalid_reading
         self.temp_underrange = temp_underrange
         self.temp_overrange = temp_overrange
